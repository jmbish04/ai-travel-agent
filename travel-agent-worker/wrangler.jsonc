{
<<<<<<< HEAD
	"$schema": "node_modules/wrangler/config-schema.json",
	"name": "travel-agent-worker",
	"main": "src/index.ts",
	"compatibility_date": "2025-10-11",
	"observability": {
		"enabled": true
	},
	"placement": {
		"mode": "smart"
	},
	/**
	 * Environment Variables
	 * Note: Environments (dev/staging/prod) are not used because Durable Objects
	 * do not support environments. All resources are shared across deployments.
	 */
	"vars": {},
	/**
	 * Browser Rendering Binding
	 */
	"browser": {
		"binding": "BROWSER"
	},
	/**
	 * Durable Objects Bindings
	 */
	"durable_objects": {
		"bindings": [
			{
				"name": "TRAVEL_AGENT",
				"class_name": "TravelAgent",
				"script_name": "travel-agent-worker"
			},
			{
				"name": "SCRAPING_AGENT",
				"class_name": "ScrapingAgent",
				"script_name": "travel-agent-worker"
			}
		]
	},
	/**
	 * D1 Database Bindings
	 */
	"d1_databases": [
		{
			"binding": "DB",
			"database_name": "travel-agent-db",
			"database_id": "69777f92-2c68-4634-bb8f-ac7fe15704ea",
			"migrations_dir": "./migrations"
		}
	],
	/**
	 * R2 Object Storage Bindings
	 */
	"r2_buckets": [
		{
			"binding": "SCRAPED_DATA",
			"bucket_name": "travel-agent-scraped-data"
		},
		{
			"binding": "USER_UPLOADS",
			"bucket_name": "travel-agent-user-uploads"
		},
		{
			"binding": "CACHE_BUCKET",
			"bucket_name": "travel-agent-cache"
		}
	],
	/**
	 * KV Storage Bindings
	 */
	"kv_namespaces": [
		{
			"binding": "CACHE",
			"id": "fc75338297b74cd089fb79cb9a25fd07"
		},
		{
			"binding": "SESSIONS",
			"id": "fe337d119200415d81f6f6190e391712"
		}
	],
	/**
	 * Vectorize Bindings
	 * npx wrangler vectorize create travel-content-embeddings --preset  @cf/baai/bge-large-en-v1.5
	 */
	"vectorize": [
		{
			"binding": "VECTORIZE_INDEX",
			"index_name": "travel-content-embeddings"
		}
	],
	/**
	 * Queue Bindings
	 */
=======
        "$schema": "node_modules/wrangler/config-schema.json",
        "name": "ai-travel-agent-api",
        "main": "src/index.ts",
        "compatibility_date": "2025-10-11",
        "observability": {
                "enabled": true
        },
        "placement": {
                "mode": "smart"
        },
        /**
         * Environment Variables
         * Note: Environments (dev/staging/prod) are not used because Durable Objects
         * do not support environments. All resources are shared across deployments.
         */
        "vars": {},
        /**
         * Browser Rendering Binding
         */
        "browser": {
                "binding": "BROWSER"
        },
        /**
         * Durable Objects Bindings
         */
        "durable_objects": {
                "bindings": [
                        {
                                "name": "TRAVEL_AGENT",
                                "class_name": "TravelAgentDO",
                                "script_name": "travel-agent-worker"
                        },
                        {
                                "name": "SCRAPING_AGENT",
                                "class_name": "ScrapingAgentDO",
                                "script_name": "travel-agent-worker"
                        },
                        {
                                "name": "CONVERSATION_MANAGER",
                                "class_name": "ConversationManagerDO",
                                "script_name": "travel-agent-worker"
                        },
                        {
                                "name": "SESSION_MANAGER",
                                "class_name": "SessionManagerDO",
                                "script_name": "travel-agent-worker"
                        }
                ]
        },
        /**
         * D1 Database Bindings
         */
        "d1_databases": [
                {
                        "binding": "DB",
                        "database_name": "travel-agent-db",
                        "database_id": "69777f92-2c68-4634-bb8f-ac7fe15704ea",
                        "migrations_dir": "./migrations"
                }
        ],
        /**
         * R2 Object Storage Bindings
         */
        "r2_buckets": [
                {
                        "binding": "SCRAPED_DATA",
                        "bucket_name": "travel-agent-scraped-data"
                },
                {
                        "binding": "USER_UPLOADS",
                        "bucket_name": "travel-agent-user-uploads"
                },
                {
                        "binding": "CACHE_BUCKET",
                        "bucket_name": "travel-agent-cache"
                }
        ],
        /**
         * KV Storage Bindings
         */
        "kv_namespaces": [
                {
                        "binding": "CACHE",
                        "id": "fc75338297b74cd089fb79cb9a25fd07"
                },
                {
                        "binding": "SESSIONS",
                        "id": "fe337d119200415d81f6f6190e391712"
                }
        ],
        /**
         * Vectorize Bindings
         * npx wrangler vectorize create travel-content-embeddings --preset  @cf/baai/bge-large-en-v1.5
         */
        "vectorize": [
                {
                        "binding": "VECTORIZE_INDEX",
                        "index_name": "travel-content-embeddings"
                }
        ],
        /**
         * Queue Bindings
         */
>>>>>>> a155b309
        "queues": {
                "consumers": [
                        {
                                "queue": "scraping-tasks",
                                "max_batch_size": 5,
                                "max_batch_timeout": 30,
                                "max_retries": 3,
                                "dead_letter_queue": "scraping-dlq"
                        },
                        {
                                "queue": "scraping-priority",
                                "max_batch_size": 2,
                                "max_batch_timeout": 10,
                                "max_retries": 5
                        }
                ],
                "producers": [
                        {
                                "binding": "SCRAPING_QUEUE",
                                "queue": "scraping-tasks"
                        },
                        {
                                "binding": "PRIORITY_SCRAPING_QUEUE",
                                "queue": "scraping-priority"
                        }
                ]
        },
	/**
	 * AI Bindings
	 */
	"ai": {
		"binding": "AI"
	}
}<|MERGE_RESOLUTION|>--- conflicted
+++ resolved
@@ -1,7 +1,6 @@
 {
-<<<<<<< HEAD
 	"$schema": "node_modules/wrangler/config-schema.json",
-	"name": "travel-agent-worker",
+	"name": "ai-travel-agent-api", // Kept from 'main' branch
 	"main": "src/index.ts",
 	"compatibility_date": "2025-10-11",
 	"observability": {
@@ -27,15 +26,26 @@
 	 */
 	"durable_objects": {
 		"bindings": [
+			// Combined from 'main', updated script_name
 			{
 				"name": "TRAVEL_AGENT",
-				"class_name": "TravelAgent",
-				"script_name": "travel-agent-worker"
+				"class_name": "TravelAgentDO",
+				"script_name": "ai-travel-agent-api" // Corrected to match worker name
 			},
 			{
 				"name": "SCRAPING_AGENT",
-				"class_name": "ScrapingAgent",
-				"script_name": "travel-agent-worker"
+				"class_name": "ScrapingAgentDO",
+				"script_name": "ai-travel-agent-api" // Corrected to match worker name
+			},
+			{
+				"name": "CONVERSATION_MANAGER",
+				"class_name": "ConversationManagerDO",
+				"script_name": "ai-travel-agent-api" // Corrected to match worker name
+			},
+			{
+				"name": "SESSION_MANAGER",
+				"class_name": "SessionManagerDO",
+				"script_name": "ai-travel-agent-api" // Corrected to match worker name
 			}
 		]
 	},
@@ -82,7 +92,7 @@
 	],
 	/**
 	 * Vectorize Bindings
-	 * npx wrangler vectorize create travel-content-embeddings --preset  @cf/baai/bge-large-en-v1.5
+	 * npx wrangler vectorize create travel-content-embeddings --preset  @cf/baai/bge-large-en-v1.5
 	 */
 	"vectorize": [
 		{
@@ -93,142 +103,39 @@
 	/**
 	 * Queue Bindings
 	 */
-=======
-        "$schema": "node_modules/wrangler/config-schema.json",
-        "name": "ai-travel-agent-api",
-        "main": "src/index.ts",
-        "compatibility_date": "2025-10-11",
-        "observability": {
-                "enabled": true
-        },
-        "placement": {
-                "mode": "smart"
-        },
-        /**
-         * Environment Variables
-         * Note: Environments (dev/staging/prod) are not used because Durable Objects
-         * do not support environments. All resources are shared across deployments.
-         */
-        "vars": {},
-        /**
-         * Browser Rendering Binding
-         */
-        "browser": {
-                "binding": "BROWSER"
-        },
-        /**
-         * Durable Objects Bindings
-         */
-        "durable_objects": {
-                "bindings": [
-                        {
-                                "name": "TRAVEL_AGENT",
-                                "class_name": "TravelAgentDO",
-                                "script_name": "travel-agent-worker"
-                        },
-                        {
-                                "name": "SCRAPING_AGENT",
-                                "class_name": "ScrapingAgentDO",
-                                "script_name": "travel-agent-worker"
-                        },
-                        {
-                                "name": "CONVERSATION_MANAGER",
-                                "class_name": "ConversationManagerDO",
-                                "script_name": "travel-agent-worker"
-                        },
-                        {
-                                "name": "SESSION_MANAGER",
-                                "class_name": "SessionManagerDO",
-                                "script_name": "travel-agent-worker"
-                        }
-                ]
-        },
-        /**
-         * D1 Database Bindings
-         */
-        "d1_databases": [
-                {
-                        "binding": "DB",
-                        "database_name": "travel-agent-db",
-                        "database_id": "69777f92-2c68-4634-bb8f-ac7fe15704ea",
-                        "migrations_dir": "./migrations"
-                }
-        ],
-        /**
-         * R2 Object Storage Bindings
-         */
-        "r2_buckets": [
-                {
-                        "binding": "SCRAPED_DATA",
-                        "bucket_name": "travel-agent-scraped-data"
-                },
-                {
-                        "binding": "USER_UPLOADS",
-                        "bucket_name": "travel-agent-user-uploads"
-                },
-                {
-                        "binding": "CACHE_BUCKET",
-                        "bucket_name": "travel-agent-cache"
-                }
-        ],
-        /**
-         * KV Storage Bindings
-         */
-        "kv_namespaces": [
-                {
-                        "binding": "CACHE",
-                        "id": "fc75338297b74cd089fb79cb9a25fd07"
-                },
-                {
-                        "binding": "SESSIONS",
-                        "id": "fe337d119200415d81f6f6190e391712"
-                }
-        ],
-        /**
-         * Vectorize Bindings
-         * npx wrangler vectorize create travel-content-embeddings --preset  @cf/baai/bge-large-en-v1.5
-         */
-        "vectorize": [
-                {
-                        "binding": "VECTORIZE_INDEX",
-                        "index_name": "travel-content-embeddings"
-                }
-        ],
-        /**
-         * Queue Bindings
-         */
->>>>>>> a155b309
-        "queues": {
-                "consumers": [
-                        {
-                                "queue": "scraping-tasks",
-                                "max_batch_size": 5,
-                                "max_batch_timeout": 30,
-                                "max_retries": 3,
-                                "dead_letter_queue": "scraping-dlq"
-                        },
-                        {
-                                "queue": "scraping-priority",
-                                "max_batch_size": 2,
-                                "max_batch_timeout": 10,
-                                "max_retries": 5
-                        }
-                ],
-                "producers": [
-                        {
-                                "binding": "SCRAPING_QUEUE",
-                                "queue": "scraping-tasks"
-                        },
-                        {
-                                "binding": "PRIORITY_SCRAPING_QUEUE",
-                                "queue": "scraping-priority"
-                        }
-                ]
-        },
+	"queues": {
+		"consumers": [
+			{
+				"queue": "scraping-tasks",
+				"max_batch_size": 5,
+				"max_batch_timeout": 30,
+				"max_retries": 3,
+				"dead_letter_queue": "scraping-dlq"
+			},
+			{
+				"queue": "scraping-priority",
+				"max_batch_size": 2,
+				"max_batch_timeout": 10,
+				"max_retries": 5
+				// Note: Dead letter queue wasn't defined for priority, added based on pattern if needed
+				// "dead_letter_queue": "scraping-priority-dlq"
+			}
+		],
+		"producers": [
+			{
+				"binding": "SCRAPING_QUEUE",
+				"queue": "scraping-tasks"
+			},
+			{
+				"binding": "PRIORITY_SCRAPING_QUEUE",
+				"queue": "scraping-priority"
+			}
+		]
+	},
 	/**
 	 * AI Bindings
 	 */
-	"ai": {
+	"ai": { // Added from revert branch
 		"binding": "AI"
 	}
 }