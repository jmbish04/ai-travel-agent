--- conflicted
+++ resolved
@@ -424,12 +424,7 @@
         }
       }
     } else if (input.route.intent === 'packing') {
-    } else if (input.route.intent === 'packing') {
-<<<<<<< HEAD
-      ctx.onStatus?.('Preparing packing list...');
-=======
       ctx.onStatus?.('Preparing packing recommendations...');
->>>>>>> 44846504
       const wx = await getWeather({
         city: cityHint,
         datesOrMonth: whenHint || 'today',
